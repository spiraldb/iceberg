--- conflicted
+++ resolved
@@ -52,129 +52,11 @@
 import org.slf4j.LoggerFactory;
 
 public class VortexIterable<T> extends CloseableGroup implements CloseableIterable<T> {
-<<<<<<< HEAD
     private static final Logger LOG = LoggerFactory.getLogger(VortexIterable.class);
-
-    private final InputFile inputFile;
-    private final Optional<Expression> filterPredicate;
-    private final Optional<DeleteFilter<?>> deleteFilter;
-    private final Function<DType, VortexRowReader<T>> rowReaderFunc;
-    private final Function<DType, VortexBatchReader<T>> batchReaderFunction;
-    private final List<String> projection;
-
-    VortexIterable(
-            InputFile inputFile,
-            Schema icebergSchema,
-            Optional<Expression> filterPredicate,
-            Optional<DeleteFilter<?>> deleteFilter,
-            Function<DType, VortexRowReader<T>> readerFunction,
-            Function<DType, VortexBatchReader<T>> batchReaderFunction) {
-        this.inputFile = inputFile;
-        // We have the file schema, we need to assign Iceberg IDs to the entire file schema
-        this.projection = Lists.transform(icebergSchema.columns(), Types.NestedField::name);
-        this.filterPredicate = filterPredicate;
-        this.deleteFilter = deleteFilter;
-        this.rowReaderFunc = readerFunction;
-        this.batchReaderFunction = batchReaderFunction;
-    }
-
-    @Override
-    public CloseableIterator<T> iterator() {
-        File vortexFile = newVortexFile(inputFile);
-        addCloseable(vortexFile);
-
-        // Return the filtered scan, and then the projection, etc.
-        Optional<dev.vortex.api.Expression> scanPredicate =
-                filterPredicate.map(
-                        icebergExpression -> {
-                            Schema fileSchema = VortexSchemas.convert(vortexFile.getDType());
-                            return ConvertFilterToVortex.convert(fileSchema, icebergExpression);
-                        });
-
-        Optional<SerializedBitmap> serializedBitmap = deleteFilter.flatMap(DeleteFilter::bitmapBytes)
-                .map(bitmapBytes -> ImmutableSerializedBitmap.of(bitmapBytes.getBytes(), bitmapBytes.getOffset(), bitmapBytes.getLength(), false));
-
-        // remove _file column if it is pushed down to us, it should be added back in from the Reader
-        List<String> projection_without_file = projection.stream().filter(col -> !col.equals(MetadataColumns.FILE_PATH.name())).collect(Collectors.toList());
-        ArrayStream batchStream =
-                vortexFile.newScan(
-                        ScanOptions.builder().addAllColumns(projection_without_file).predicate(scanPredicate).selectionBitmap(serializedBitmap).build());
-        DType dType = batchStream.getDataType();
-        Preconditions.checkNotNull(batchStream, "batchStream");
-
-        if (rowReaderFunc != null) {
-            VortexRowReader<T> rowFunction = rowReaderFunc.apply(batchStream.getDataType());
-            return new VortexRowIterator<>(batchStream, rowFunction);
-        } else {
-            VortexBatchReader<T> batchTransform = batchReaderFunction.apply(dType);
-            PrefetchingIterator<Array> iter =
-                    new PrefetchingIterator<>(batchStream, 16 * 1024 * 1024, Array::nbytes);
-            CloseableIterator<Array> batchIterator = new VortexBatchIterator(iter);
-            return CloseableIterator.transform(batchIterator, batchTransform::read);
-        }
-    }
-
-    private static File newVortexFile(InputFile inputFile) {
-        Preconditions.checkArgument(
-                inputFile instanceof HadoopInputFile, "Vortex only supports HadoopInputFile currently");
-        LOG.debug("opening Vortex file: {}", inputFile);
-
-        HadoopInputFile hadoopInputFile = (HadoopInputFile) inputFile;
-        URI path = hadoopInputFile.getPath().toUri();
-        switch (path.getScheme()) {
-            case "s3a":
-                return Files.open(path, s3PropertiesFromHadoopConf(hadoopInputFile.getConf()));
-            case "file":
-                return Files.open(path, Map.of());
-            default:
-                // TODO(aduffy): add support for Azure
-                throw new IllegalArgumentException("Unsupported scheme: " + path.getScheme());
-        }
-    }
-
-    static final String FS_S3A_ACCESS_KEY = "fs.s3a.access.key";
-    static final String FS_S3A_SECRET_KEY = "fs.s3a.secret.key";
-    static final String FS_S3A_SESSION_TOKEN = "fs.s3a.session.token";
-    static final String FS_S3A_ENDPOINT = "fs.s3a.endpoint";
-    static final String FS_S3A_ENDPOINT_REGION = "fs.s3a.endpoint.region";
-
-    private static Map<String, String> s3PropertiesFromHadoopConf(Configuration hadoopConf) {
-        VortexS3Properties properties = new VortexS3Properties();
-
-        for (Map.Entry<String, String> entry : hadoopConf) {
-            switch (entry.getKey()) {
-                case FS_S3A_ACCESS_KEY:
-                    properties.setAccessKeyId(entry.getValue());
-                    break;
-                case FS_S3A_SECRET_KEY:
-                    properties.setSecretAccessKey(entry.getValue());
-                    break;
-                case FS_S3A_SESSION_TOKEN:
-                    properties.setSessionToken(entry.getValue());
-                    break;
-                case FS_S3A_ENDPOINT:
-                    String qualified = entry.getValue();
-                    if (!qualified.startsWith("http")) {
-                        qualified = "https://" + qualified;
-                    }
-                    properties.setEndpoint(qualified);
-                    break;
-                case FS_S3A_ENDPOINT_REGION:
-                    properties.setRegion(entry.getValue());
-                    break;
-                default:
-                    LOG.trace(
-                            "Ignoring unknown s3a connector property: {}={}", entry.getKey(), entry.getValue());
-                    break;
-            }
-        }
-
-        return properties.asProperties();
-=======
-  private static final Logger LOG = LoggerFactory.getLogger(VortexIterable.class);
 
   private final InputFile inputFile;
   private final Optional<Expression> filterPredicate;
+  private final Optional<DeleteFilter<?>> deleteFilter;
   private final long[] rowRange;
   private final Function<DType, VortexRowReader<T>> rowReaderFunc;
   private final Function<DType, VortexBatchReader<T>> batchReaderFunction;
@@ -184,6 +66,7 @@
       InputFile inputFile,
       Schema icebergSchema,
       Optional<Expression> filterPredicate,
+      Optional<DeleteFilter> deleteFilter,
       long[] rowRange,
       Function<DType, VortexRowReader<T>> readerFunction,
       Function<DType, VortexBatchReader<T>> batchReaderFunction) {
@@ -191,6 +74,7 @@
     // We have the file schema, we need to assign Iceberg IDs to the entire file schema
     this.projection = Lists.transform(icebergSchema.columns(), Types.NestedField::name);
     this.filterPredicate = filterPredicate;
+    this.deleteFilter = deleteFilter;
     this.rowRange = rowRange;
     this.rowReaderFunc = readerFunction;
     this.batchReaderFunction = batchReaderFunction;
@@ -210,13 +94,19 @@
             });
 
     Optional<long[]> rowRange = Optional.ofNullable(this.rowRange);
+    Optional<SerializedBitmap> serializedBitmap = deleteFilter.flatMap(DeleteFilter::bitmapBytes)
+            .map(bitmapBytes -> ImmutableSerializedBitmap.of(bitmapBytes.getBytes(), bitmapBytes.getOffset(), bitmapBytes.getLength(), false));
+
+    // remove _file column if it is pushed down to us, it should be added back in from the Reader
+    List<String> projection_without_file = projection.stream().filter(col -> !col.equals(MetadataColumns.FILE_PATH.name())).collect(Collectors.toList());
 
     ArrayStream batchStream =
         vortexFile.newScan(
             ScanOptions.builder()
-                .addAllColumns(projection)
+                .addAllColumns(projection_without_file)
                 .predicate(scanPredicate)
                 .rowRange(rowRange)
+                .selectionBitmap(serializedBitmap)
                 .build());
     Preconditions.checkNotNull(batchStream, "batchStream");
 
@@ -320,9 +210,33 @@
     private final CloseableIterator<Array> stream;
     private final VortexRowReader<T> rowReader;
 
-    private Array currentBatch = null;
-    private int batchIndex = 0;
-    private int batchLen = 0;
+        for (Map.Entry<String, String> entry : hadoopConf) {
+            switch (entry.getKey()) {
+                case FS_S3A_ACCESS_KEY:
+                    properties.setAccessKeyId(entry.getValue());
+                    break;
+                case FS_S3A_SECRET_KEY:
+                    properties.setSecretAccessKey(entry.getValue());
+                    break;
+                case FS_S3A_SESSION_TOKEN:
+                    properties.setSessionToken(entry.getValue());
+                    break;
+                case FS_S3A_ENDPOINT:
+                    String qualified = entry.getValue();
+                    if (!qualified.startsWith("http")) {
+                        qualified = "https://" + qualified;
+                    }
+                    properties.setEndpoint(qualified);
+                    break;
+                case FS_S3A_ENDPOINT_REGION:
+                    properties.setRegion(entry.getValue());
+                    break;
+                default:
+                    LOG.trace(
+                            "Ignoring unknown s3a connector property: {}={}", entry.getKey(), entry.getValue());
+                    break;
+            }
+        }
 
     VortexRowIterator(CloseableIterator<Array> stream, VortexRowReader<T> rowReader) {
       this.stream = stream;
@@ -332,7 +246,6 @@
         currentBatch = stream.next();
         batchLen = (int) currentBatch.getLen();
       }
->>>>>>> 0afdb1a4
     }
 
     static class VortexBatchIterator implements CloseableIterator<Array> {
